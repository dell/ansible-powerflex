--- conflicted
+++ resolved
@@ -316,14 +316,10 @@
         'get_sds_details_filter_empty': "Filter keys: '['filter_key', 'filter_operator', 'filter_value']' cannot be None",
         'invalid_filter_operator_exception': "Given filter operator 'does_not_contain' is not supported.",
         'api_exception': "Get API details from Powerflex array failed with error",
-<<<<<<< HEAD
         'system_exception': "Get array details from Powerflex array failed with error",
         'managed_device_get_error': "Get managed devices from PowerFlex Manager failed with error",
         'service_template_get_error': "Get service templates from PowerFlex Manager failed with error",
         'deployment_get_error': "Get deployments from PowerFlex Manager failed with error"
-=======
-        'system_exception': "Get array details from Powerflex array failed with error"
->>>>>>> b85b7e47
     }
 
     @staticmethod
